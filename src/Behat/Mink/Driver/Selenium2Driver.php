<?php

namespace Behat\Mink\Driver;

use Behat\Mink\Session,
    Behat\Mink\Element\NodeElement,
    Behat\Mink\Exception\DriverException,
    Behat\Mink\Exception\UnsupportedDriverActionException;

use WebDriver\WebDriver,
    WebDriver\Exception\UnknownError;

/*
 * This file is part of the Behat\Mink.
 * (c) Konstantin Kudryashov <ever.zet@gmail.com>
 *
 * For the full copyright and license information, please view the LICENSE
 * file that was distributed with this source code.
 */

/**
 * Selenium2 driver.
 *
 * @author Pete Otaqui <pete@otaqui.com>
 */
class Selenium2Driver implements DriverInterface
{
    /**
     * The current Mink session
     * @var Behat\Mink\Session
     */
    private $session;

    /**
     * Whether the browser has been started
     * @var Boolean
     */
    private $started = false;

    /**
     * The WebDriver instance
     * @var WebDriver
     */
    private $webDriver;

    /**
     * Instantiates the driver.
     *
     * @param string    $browser Browser name
     * @param array     $desiredCapabilities The desired capabilities
     * @param string    $wdHost The WebDriver host
     */
    public function __construct($browserName = 'firefox', $desiredCapabilities = null, $wdHost = 'http://localhost:4444/wd/hub')
    {
        $this->setBrowserName($browserName);
        $this->setDesiredCapabilities($desiredCapabilities);
        $this->setWebDriver(new WebDriver($wdHost));
    }

    /**
     * Sets the browser name
     *
     * @param string $browserName the name of the browser to start, default is 'firefox'
     */
    protected function setBrowserName($browserName = 'firefox')
    {
        $this->browserName = $browserName;
    }

    /**
     * Sets the desired capabilities - called on construction.  If null is provided, will set the
     * defaults as dsesired.
     *
     * @param   array $desiredCapabilities  an array of capabilities to pass on to the WebDriver server
     */
    public function setDesiredCapabilities($desiredCapabilities = null)
    {
        if (null === $desiredCapabilities) {
            $desiredCapabilities = self::getDefaultCapabilities();
        }

        if (isset($desiredCapabilities['chrome'])) {
            foreach ($desiredCapabilities['chrome'] as $capability => $value) {
                $desiredCapabilities['chrome.'.$capability] = $value;
            }

            unset($desiredCapabilities['chrome']);
        }

        $this->desiredCapabilities = $desiredCapabilities;
    }

    /**
     * Sets the WebDriver instance
     *
     * @param WebDriver $webDriver An instance of the WebDriver class
     */
    public function setWebDriver(WebDriver $webDriver)
    {
        $this->webDriver = $webDriver;
    }

    /**
     * Returns the default capabilities
     *
     * @return  array
     */
    public static function getDefaultCapabilities()
    {
        return array(
            'browserName'    => 'firefox',
            'version'        => '9',
            'platform'       => 'ANY',
            'browserVersion' => '9',
            'browser'        => 'firefox'
        );
    }

    /**
     * Makes sure that the Syn event library has been injected into the current page,
     * and return $this for a fluid interface, * $this->withSyn()->executeJsOnXpath($xpath, $script);
     *
     * @return  mixed
     */
    protected function withSyn()
    {
        $hasSyn = $this->wdSession->execute(array(
            'script' => 'return typeof window["Syn"]!=="undefined"',
            'args'   => array()
        ));

        if (!$hasSyn) {
            $synJs = file_get_contents(dirname(__FILE__).DIRECTORY_SEPARATOR.'Selenium2'.DIRECTORY_SEPARATOR.'syn.js');
            $this->wdSession->execute(array(
                'script' => $synJs,
                'args'   => array()
            ));
        }

        return $this;
    }

    /**
     * Creates some options for key events
     *
     * @param  string $event         the type of event ('keypress', 'keydown', 'keyup');
     * @param  string $char          the character or code
     * @param  string $modifier=null one of 'shift', 'alt', 'ctrl' or 'meta'
     *
     * @return string a json encoded options array for Syn
     */
    protected static function charToOptions($event, $char, $modifier=null)
    {
        $ord = ord($char);
        if (is_numeric($char)) {
            $ord  = $char;
            $char = chr($char);
        }

        $options = array(
            'keyCode'  => $ord,
            'charCode' => $ord
        );

        if ($modifier) {
            $options[$modifier.'Key'] = 1;
        }

        return json_encode($options);
    }

    /**
     * Executes JS on a given element - pass in a js script string and {{ELEMENT}} will
     * be replaced with a reference to the result of the $xpath query
     *
     * @example $this->executeJsOnXpath($xpath, 'return {{ELEMENT}}.childNodes.length');
     *
     * @param  string   $xpath  the xpath to search with
     * @param  string   $script the script to execute
     * @param  Boolean  $sync   whether to run the script synchronously (default is TRUE)
     *
     * @return mixed
     */
    protected function executeJsOnXpath($xpath, $script, $sync = true)
    {
        $element   = $this->wdSession->element('xpath', $xpath);
        $elementID = $element->getID();
        $subscript = "arguments[0]";

        $script  = str_replace('{{ELEMENT}}', $subscript, $script);
        $execute = ($sync) ? 'execute' : 'execute_async';

        return $this->wdSession->$execute(array(
            'script' => $script,
            'args'   => array(array('ELEMENT' => $elementID))
        ));
    }

    /**
     * @see Behat\Mink\Driver\DriverInterface::setSession()
     */
    public function setSession(Session $session)
    {
        $this->session = $session;
    }

    /**
     * Starts driver.
     */
    public function start()
    {
        $this->wdSession = $this->webDriver->session($this->browserName, $this->desiredCapabilities);
        if (!$this->wdSession) {
            throw new DriverException('Could not connect to a Selenium 2 / WebDriver server');
        }
        $this->started = true;
    }

    /**
     * Checks whether driver is started.
     *
     * @return  Boolean
     */
    public function isStarted()
    {
        return $this->started;
    }

    /**
     * Stops driver.
     */
    public function stop()
    {
        if (!$this->wdSession) {
            throw new DriverException('Could not connect to a Selenium 2 / WebDriver server');
        }

        $this->started = false;
        try {
            $this->wdSession->close();
        } catch (UnknownError $e) {
            throw new DriverException('Could not close connection');
        }
    }

    /**
     * Resets driver.
     */
    public function reset()
    {
        $this->wdSession->deleteAllCookies();
    }

    /**
     * Visit specified URL.
     *
     * @param   string  $url    url of the page
     */
    public function visit($url)
    {
        $this->wdSession->open($url);
    }

    /**
     * Returns current URL address.
     *
     * @return  string
     */
    public function getCurrentUrl()
    {
        return $this->wdSession->url();
    }

    /**
     * Reloads current page.
     */
    public function reload()
    {
        $this->wdSession->refresh();
    }

    /**
     * Moves browser forward 1 page.
     */
    public function forward()
    {
        $this->wdSession->forward();
    }

    /**
     * Moves browser backward 1 page.
     */
    public function back()
    {
        $this->wdSession->back();
    }

    /**
     * Switches to specific browser window.
     *
     * @param string $name window name (null for switching back to main window)
     */
    public function switchToWindow($name = null)
    {
        $this->wdSession->focusWindow($name ? $name : '');
    }

    /**
     * Switches to specific iFrame.
     *
     * @param string $name iframe name (null for switching back)
     */
    public function switchToIFrame($name = null)
    {
        $this->wdSession->frame(array('id' => $name));
    }

    /**
     * Sets HTTP Basic authentication parameters
     *
     * @param   string|false    $user       user name or false to disable authentication
     * @param   string          $password   password
     */
    public function setBasicAuth($user, $password)
    {
        throw new UnsupportedDriverActionException('Basic Auth is not supported by %s', $this);
    }

    /**
     * Sets specific request header on client.
     *
     * @param   string  $name
     * @param   string  $value
     */
    public function setRequestHeader($name, $value)
    {
        throw new UnsupportedDriverActionException('Request header is not supported by %s', $this);
    }

    /**
     * Returns last response headers.
     *
     * @return  array
     */
    public function getResponseHeaders()
    {
        throw new UnsupportedDriverActionException('Response header is not supported by %s', $this);
    }

    /**
     * Sets cookie.
     *
     * @param   string  $name
     * @param   string  $value
     */
    public function setCookie($name, $value = null)
    {
        if (null === $value) {
            $this->wdSession->deleteCookie($name);

            return;
        }

        $cookieArray = array(
            'name'   => $name,
            'value'  => (string) $value,
            'secure' => false, // thanks, chibimagic!
        );

        $this->wdSession->setCookie($cookieArray);
    }

    /**
     * Returns cookie by name.
     *
     * @param   string  $name
     *
     * @return  string|null
     */
    public function getCookie($name)
    {
        $cookies = $this->wdSession->getAllCookies();
        foreach ($cookies as $cookie) {
            if ($cookie['name'] === $name) {
                return urldecode($cookie['value']);
            }
        }
    }

    /**
     * Returns last response status code.
     *
     * @return  integer
     */
    public function getStatusCode()
    {
        throw new UnsupportedDriverActionException('Status code is not supported by %s', $this);
    }

    /**
     * Returns last response content.
     *
     * @return  string
     */
    public function getContent()
    {
        return $this->wdSession->source();
    }

    /**
     * Capture a screenshot of the current window.
     *
     * @return  string  screenshot of MIME type image/* depending 
     *   on driver (e.g., image/png, image/jpeg)
     */
    public function getScreenshot()
    {
        return base64_decode($this->wdSession->screenshot());
    }

    /**
     * Finds elements with specified XPath query.
     *
     * @param   string  $xpath
     *
     * @return  array           array of Behat\Mink\Element\NodeElement
     */
    public function find($xpath)
    {
        $nodes = $this->wdSession->elements('xpath', $xpath);

        $elements = array();
        foreach ($nodes as $i => $node) {
            $elements[] = new NodeElement(sprintf('(%s)[%d]', $xpath, $i+1), $this->session);
        }

        return $elements;
    }

    /**
     * Returns element's tag name by it's XPath query.
     *
     * @param   string  $xpath
     *
     * @return  string
     */
    public function getTagName($xpath)
    {
        return $this->wdSession->element('xpath', $xpath)->name();
    }

    /**
     * Returns element's text by it's XPath query.
     *
     * @param   string  $xpath
     *
     * @return  string
     */
    public function getText($xpath)
    {
        $node = $this->wdSession->element('xpath', $xpath);
        $text = $node->text();
        $text = (string) str_replace(array("\r", "\r\n", "\n"), ' ', $text);

        return $text;
    }

    /**
     * Returns element's html by it's XPath query.
     *
     * @param   string  $xpath
     *
     * @return  string
     */
    public function getHtml($xpath)
    {
        return $this->executeJsOnXpath($xpath, 'return {{ELEMENT}}.innerHTML;');
    }

    /**
     * Returns element's attribute by it's XPath query.
     *
     * @param   string  $xpath
     *
     * @return  mixed
     */
    public function getAttribute($xpath, $name)
    {
        $attribute = $this->wdSession->element('xpath', $xpath)->attribute($name);
        if ('' !== $attribute) {
            return $attribute;
        }
    }

    /**
     * Returns element's value by it's XPath query.
     *
     * @param   string  $xpath
     *
     * @return  mixed
     */
    public function getValue($xpath)
    {
        $script = <<<JS
var node = {{ELEMENT}},
    tagName = node.tagName;

if (tagName == "INPUT" || "TEXTAREA" == tagName) {
    var type = node.getAttribute('type');
    if (type == "checkbox") {
        value = "boolean:" + node.checked;
    } else if (type == "radio") {
        var name = node.getAttribute('name');
        if (name) {
            var fields = window.document.getElementsByName(name);
            var i, l = fields.length;
            for (i = 0; i < l; i++) {
                var field = fields.item(i);
                if (field.checked) {
                    value = "string:" + field.value;
                }
            }
        }
    } else {
        value = "string:" + node.value;
    }
} else if (tagName == "SELECT") {
    if (node.getAttribute('multiple')) {
        options = [];
        for (var i = 0; i < node.options.length; i++) {
            if (node.options[ i ].selected) {
                options.push(node.options[ i ].value);
            }
        }
        value = "array:" + options.join(',');
    } else {
        var idx = node.selectedIndex;
        if (idx >= 0) {
            value = "string:" + node.options.item(idx).value;
        } else {
            value = null;
        }
    }
} else {
    attributeValue = node.getAttribute('value');
    if (attributeValue != null) {
        value = "string:" + attributeValue;
    } else if (node.value) {
        value = "string:" + node.value;
    } else {
        return null;
    }
}

return value;
JS;

        $value = $this->executeJsOnXpath($xpath, $script);
        if ($value) {
            if (preg_match('/^string:(.*)$/ms', $value, $vars)) {
                return $vars[1];
            }
            if (preg_match('/^boolean:(.*)$/', $value, $vars)) {
                return 'true' === strtolower($vars[1]);
            }
            if (preg_match('/^array:(.*)$/', $value, $vars)) {
                if ('' === trim($vars[1])) {
                    return array();
                }

                return explode(',', $vars[1]);
            }
        }
    }

    /**
     * Sets element's value by it's XPath query.
     *
     * @param   string  $xpath
     * @param   string  $value
     */
    public function setValue($xpath, $value)
    {
        $element = $this->wdSession->element('xpath', $xpath);
        if (
            strtolower($element->name()) != 'input' ||
            strtolower($element->attribute('type')) != 'file'
        )
        {
            $element->clear();
        }

        $element->value(array('value' => array($value)));
    }

    /**
     * Checks checkbox by it's XPath query.
     *
     * @param   string  $xpath
     */
    public function check($xpath)
    {
        $this->executeJsOnXpath($xpath, '{{ELEMENT}}.checked = true');
    }

    /**
     * Unchecks checkbox by it's XPath query.
     *
     * @param   string  $xpath
     */
    public function uncheck($xpath)
    {
        $this->executeJsOnXpath($xpath, '{{ELEMENT}}.checked = false');
    }

    /**
     * Checks whether checkbox checked located by it's XPath query.
     *
     * @param   string  $xpath
     *
     * @return  Boolean
     */
    public function isChecked($xpath)
    {
        return $this->wdSession->element('xpath', $xpath)->selected();
    }

    /**
     * Selects option from select field located by it's XPath query.
     *
     * @param   string  $xpath
     * @param   string  $value
     * @param   Boolean $multiple
     */
    public function selectOption($xpath, $value, $multiple = false)
    {
        $valueEscaped = str_replace('"', '\"', $value);
        $multipleJS   = $multiple ? 'true' : 'false';

        $script = <<<JS
// Function to triger an event. Cross-browser compliant. See http://stackoverflow.com/a/2490876/135494
var triggerEvent = function (element, eventName) {
    var event;
    if (document.createEvent) {
        event = document.createEvent("HTMLEvents");
        event.initEvent(eventName, true, true);
    } else {
        event = document.createEventObject();
        event.eventType = eventName;
    }

    event.eventName = eventName;

    if (document.createEvent) {
        element.dispatchEvent(event);
    } else {
        element.fireEvent("on" + event.eventType, event);
    }
}

var node = {{ELEMENT}}
if (node.tagName == 'SELECT') {
    var i, l = node.length;
    for (i = 0; i < l; i++) {
        if (node[i].value == "$valueEscaped") {
            node[i].selected = true;
        } else if (!$multipleJS) {
            node[i].selected = false;
        }
    }
    triggerEvent(node, 'change');

} else {
    var nodes = window.document.getElementsByName(node.getAttribute('name'));
    var i, l = nodes.length;
    for (i = 0; i < l; i++) {
        if (nodes[i].getAttribute('value') == "$valueEscaped") {
            node.checked = true;
        }
    }
}
JS;


        $this->executeJsOnXpath($xpath, $script);
    }

    /**
     * Clicks button or link located by it's XPath query.
     *
     * @param   string  $xpath
     */
    public function click($xpath)
    {
        $this->wdSession->element('xpath', $xpath)->click('');
    }

    /**
     * Double-clicks button or link located by it's XPath query.
     *
     * @param   string  $xpath
     */
    public function doubleClick($xpath)
    {
        $script = 'Syn.dblclick({{ELEMENT}})';
        $this->withSyn()->executeJsOnXpath($xpath, $script);
    }

    /**
     * Right-clicks button or link located by it's XPath query.
     *
     * @param   string  $xpath
     */
    public function rightClick($xpath)
    {
        $script = 'Syn.rightClick({{ELEMENT}})';
        $this->withSyn()->executeJsOnXpath($xpath, $script);
    }

    /**
     * Attaches file path to file field located by it's XPath query.
     *
     * @param   string  $xpath
     * @param   string  $path
     */
    public function attachFile($xpath, $path)
    {
        $this->wdSession->element('xpath', $xpath)->value(array('value'=>str_split($path)));
    }

    /**
     * Checks whether element visible located by it's XPath query.
     *
     * @param   string  $xpath
     *
     * @return  Boolean
     */
    public function isVisible($xpath)
    {
        return $this->wdSession->element('xpath', $xpath)->displayed();
    }

    /**
     * Simulates a mouse over on the element.
     *
     * @param   string  $xpath
     */
    public function mouseOver($xpath)
    {
        $script = 'Syn.trigger("mouseover", {}, {{ELEMENT}})';
        $this->withSyn()->executeJsOnXpath($xpath, $script);
    }

    /**
     * Brings focus to element.
     *
     * @param   string  $xpath
     */
    public function focus($xpath)
    {
        $script = 'Syn.trigger("focus", {}, {{ELEMENT}})';
        $this->withSyn()->executeJsOnXpath($xpath, $script);
    }

    /**
     * Removes focus from element.
     *
     * @param   string  $xpath
     */
    public function blur($xpath)
    {
        $script = 'Syn.trigger("blur", {}, {{ELEMENT}})';
        $this->withSyn()->executeJsOnXpath($xpath, $script);
    }

    /**
     * Presses specific keyboard key.
     *
     * @param   string  $xpath
     * @param   mixed   $char       could be either char ('b') or char-code (98)
     * @param   string  $modifier   keyboard modifier (could be 'ctrl', 'alt', 'shift' or 'meta')
     */
    public function keyPress($xpath, $char, $modifier = null)
    {
        $options = self::charToOptions('keypress', $char, $modifier);
        $script = "Syn.trigger('keypress', $options, {{ELEMENT}})";
        $this->withSyn()->executeJsOnXpath($xpath, $script);
    }

    /**
     * Pressed down specific keyboard key.
     *
     * @param   string  $xpath
     * @param   mixed   $char       could be either char ('b') or char-code (98)
     * @param   string  $modifier   keyboard modifier (could be 'ctrl', 'alt', 'shift' or 'meta')
     */
    public function keyDown($xpath, $char, $modifier = null)
    {
        $options = self::charToOptions('keydown', $char, $modifier);
        $script = "Syn.trigger('keydown', $options, {{ELEMENT}})";
        $this->withSyn()->executeJsOnXpath($xpath, $script);
    }

    /**
     * Pressed up specific keyboard key.
     *
     * @param   string  $xpath
     * @param   mixed   $char       could be either char ('b') or char-code (98)
     * @param   string  $modifier   keyboard modifier (could be 'ctrl', 'alt', 'shift' or 'meta')
     */
    public function keyUp($xpath, $char, $modifier = null)
    {
        $options = self::charToOptions('keyup', $char, $modifier);
        $script = "Syn.trigger('keyup', $options, {{ELEMENT}})";
        $this->withSyn()->executeJsOnXpath($xpath, $script);
    }


    /**
     * Drag one element onto another.
     *
     * @param   string  $sourceXpath
     * @param   string  $destinationXpath
     */
    public function dragTo($sourceXpath, $destinationXpath)
    {
        $source      = $this->wdSession->element('xpath', $sourceXpath);
        $destination = $this->wdSession->element('xpath', $destinationXpath);

        $this->wdSession->moveto(array(
            'element' => $source->getID()
        ));
        $this->wdSession->buttondown();

        $script = <<<JS
(function (element) {
    var event = document.createEvent("HTMLEvents");

    event.initEvent("dragstart", true, true);
    event.dataTransfer = {};

    element.dispatchEvent(event);
}({{ELEMENT}}));
JS;
        $this->withSyn()->executeJsOnXpath($sourceXpath, $script);

        $this->wdSession->moveto(array(
            'element' => $destination->getID()
        ));
        $this->wdSession->buttonup();

        $script = <<<JS
(function (element) {
    var event = document.createEvent("HTMLEvents");

    event.initEvent("drop", true, true);
    event.dataTransfer = {};

    element.dispatchEvent(event);
}({{ELEMENT}}));
JS;
        $this->withSyn()->executeJsOnXpath($destinationXpath, $script);
    }

    /**
     * Executes JS script.
     *
     * @param   string  $script
     */
    public function executeScript($script)
    {
        $this->wdSession->execute(array('script' => $script, 'args' => array()));
    }

    /**
     * Evaluates JS script.
     *
     * @param   string  $script
     *
     * @return  mixed           script return value
     */
    public function evaluateScript($script)
    {
        return $this->wdSession->execute(array('script' => $script, 'args' => array()));
    }

    /**
     * Waits some time or until JS condition turns true.
     *
     * @param   integer $time       time in milliseconds
     * @param   string  $condition  JS condition
     */
    public function wait($time, $condition)
    {
        $script = "return $condition;";
        $start = 1000 * microtime(true);
        $end = $start + $time;
        while (1000 * microtime(true) < $end && !$this->wdSession->execute(array('script' => $script, 'args' => array()))) {
            sleep(0.1);
        }
    }

<<<<<<< HEAD
   /**
    * GET screenshot of the current webpage
    *
    * @return base64 encoded image
    */	
   public function getScreenshot()
   {
        return $this->wdSession->screenshot();
   }
=======
    /**
     * Set the dimensions of the window.
     *
     * @param integer $width set the window width, measured in pixels
     * @param integer $height set the window height, measured in pixels
     * @param string $name window name (null for the main window)
     */
    public function resizeWindow($width, $height, $name = null)
    {
        return $this->wdSession->window($name ? $name : '')->postSize(array('width' => $width, 'height' => $height));
    }
>>>>>>> 0055619f
}<|MERGE_RESOLUTION|>--- conflicted
+++ resolved
@@ -900,7 +900,6 @@
         }
     }
 
-<<<<<<< HEAD
    /**
     * GET screenshot of the current webpage
     *
@@ -910,7 +909,7 @@
    {
         return $this->wdSession->screenshot();
    }
-=======
+    
     /**
      * Set the dimensions of the window.
      *
@@ -922,5 +921,4 @@
     {
         return $this->wdSession->window($name ? $name : '')->postSize(array('width' => $width, 'height' => $height));
     }
->>>>>>> 0055619f
 }